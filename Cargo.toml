--- conflicted
+++ resolved
@@ -41,11 +41,7 @@
 url = "2.2"
 image = "0.23"
 infer = "0.4"
-<<<<<<< HEAD
-tao = { path = "../tao" }
-=======
 tao = { version = "0.2", default-features = false, features = [ "serde" ] }
->>>>>>> 4b0a7861
 
 [target."cfg(target_os = \"linux\")".dependencies]
 webkit2gtk = { version = "0.11", features = [ "v2_10" ] }
